--- conflicted
+++ resolved
@@ -1,7 +1,3 @@
 module Blockstack
-<<<<<<< HEAD
-  VERSION = '0.6.0'
-=======
     VERSION = "7.0.0"
->>>>>>> 12f850c8
 end